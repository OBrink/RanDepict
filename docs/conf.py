--- conflicted
+++ resolved
@@ -33,11 +33,7 @@
     "sphinx.ext.autodoc",
     "sphinx_autodoc_typehints",
     "sphinx.ext.autosummary",
-<<<<<<< HEAD
-
-=======
     "sphinx_press_theme",
->>>>>>> 9efb86f4
     "nbsphinx",
     "sphinx.ext.mathjax",
     'sphinx.ext.githubpages',
@@ -61,25 +57,62 @@
 # This pattern also affects html_static_path and html_extra_path.
 exclude_patterns = []
 
+# The name of the Pygments (syntax highlighting) style to use.
+pygments_style = None
+
+
 # -- Options for HTML output -------------------------------------------------
 
 # The theme to use for HTML and HTML Help pages.  See the documentation for
 # a list of builtin themes.
 #
-# html_theme = 'alabaster'
-# pygments_style = 'sphinx'
-pygments_style = None
+html_theme = 'press'
 
-# import sphinx_rtd_theme
-# html_theme_path = [sphinx_rtd_theme.get_html_theme_path()]
-# html_theme = "sphinx_rtd_theme"
-html_theme = "press"
-
-html_show_sourcelink = True
+# Theme options are theme-specific and customize the look and feel of a theme
+# further.  For a list of options available for each theme, see the
+# documentation.
+#
+# html_theme_options = {}
 
 # Add any paths that contain custom static files (such as style sheets) here,
 # relative to this directory. They are copied after the builtin static files,
 # so a file named "default.css" will overwrite the builtin "default.css".
 html_static_path = ['_static']
+html_favicon = '_static/Untitled-1.png'
+# Custom sidebar templates, must be a dictionary that maps document names
+# to template names.
+#
+# The default sidebars (for documents that don't match any pattern) are
+# defined by theme itself.  Builtin themes are using these templates by
+# default: ``['localtoc.html', 'relations.html', 'sourcelink.html',
+# 'searchbox.html']``.
+#
+html_sidebars = {'**': ['util/sidetoc.html']}
 
-html_sidebars = {'**': ['util/sidetoc.html']}+
+# -- Options for HTMLHelp output ---------------------------------------------
+
+# Output file base name for HTML help builder.
+htmlhelp_basename = 'sphinx_press_themedoc'
+
+
+# -- Options for manual page output ------------------------------------------
+
+# One entry per manual page. List of tuples
+# (source start file, name, description, authors, manual section).
+man_pages = [
+    (master_doc, 'sphinx_press_theme', 'sphinx_press_theme Documentation',
+     [author], 1)
+]
+
+
+# -- Options for Texinfo output ----------------------------------------------
+
+# Grouping the document tree into Texinfo files. List of tuples
+# (source start file, target name, title, author,
+#  dir menu entry, description, category)
+texinfo_documents = [
+    (master_doc, 'sphinx_press_theme', 'sphinx_press_theme Documentation',
+     author, 'sphinx_press_theme', 'One line description of project.',
+     'Miscellaneous'),
+]